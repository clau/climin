# -*- coding: utf-8 -*-

import itertools
import collections
import numpy as np


def repeat_or_iter(obj):
    try:
        return iter(obj)
    except TypeError:
        return itertools.repeat(obj)


def dummylogfunc(*args, **kwargs):
    pass


class Minimizer(object):

    def __init__(self, wrt, args=None, logfunc=None):
        self.wrt = wrt
        self.logfunc = logfunc if logfunc is not None else dummylogfunc
        if args is None:
            self.args = itertools.repeat(([], {}))
        else:
            self.args = args

    def minimize_until(self, criterions):
        """Minimize until one of the supplied `criterions` is met.

        Each criterion is a callable that, given the info object yielded by
        an optimizer, returns a boolean indicating whether to stop. False means
        to continue, True means to stop."""
        if not criterions:
            raise ValueError('need to supply at least one criterion')
        
        # if criterions is a single criterion, wrap it in iterable list
        if not isinstance(criterions, collections.Iterable):
            criterions = [criterions]
        
        info = {}
        for info in self:
            for criterion in criterions:
                if criterion(info):
                    return info
<<<<<<< HEAD
=======
        return info
>>>>>>> 8d07bca6


def is_nonzerofinite(arr):
    """Return True if the array is neither zero, NaN or infinite."""
    return (arr != 0).any() and np.isfinite(arr).all()<|MERGE_RESOLUTION|>--- conflicted
+++ resolved
@@ -44,10 +44,7 @@
             for criterion in criterions:
                 if criterion(info):
                     return info
-<<<<<<< HEAD
-=======
         return info
->>>>>>> 8d07bca6
 
 
 def is_nonzerofinite(arr):
